--- conflicted
+++ resolved
@@ -176,7 +176,8 @@
 
       // Use relative URL for Replit environment compatibility
       // This works in both development and production
-      const uploadURL = `/api/internal/uploads/${encodeURIComponent(objectKey)}`;
+      const protocol = req.get('x-forwarded-proto') || req.protocol;
+      const uploadURL = `${protocol}://${req.get('host')}/api/internal/uploads/${encodeURIComponent(objectKey)}`;
 
       console.log('🎵 Generated upload URL:', uploadURL);
 
@@ -441,8 +442,15 @@
         return sendError(res, 401, "Authentication required - please log in");
       }
 
-<<<<<<< HEAD
-      const { genre, mood, key } = req.body;
+      // Handle both old and new parameter formats
+      const { genre, mood, key, scale, style, complexity, musicalParams } = req.body;
+      
+      // Extract parameters with fallbacks
+      const finalKey = key || musicalParams?.key || 'C';
+      const finalScale = scale || 'C Major';
+      const finalStyle = style || mood || 'melodic';
+      const finalGenre = genre || 'pop';
+      const finalComplexity = complexity || 'medium';
 
       // Check user credits (Melody Generator costs 2 credits)
       const MELODY_COST = 2;
@@ -452,12 +460,12 @@
       }
 
       // Check if user has enough credits OR active subscription
-      const userCredits = user.credits || 10; // Default to 10 for existing users
+      const userCredits = user.credits || 10;
       const hasSubscription = user.subscriptionStatus === 'active' && user.subscriptionTier !== 'free';
-      
+
       let canGenerate = false;
       let paymentMethod = '';
-      
+
       if (userCredits >= MELODY_COST) {
         canGenerate = true;
         paymentMethod = 'credits';
@@ -465,30 +473,17 @@
         canGenerate = true;
         paymentMethod = 'subscription';
       }
-      
+
       if (!canGenerate) {
         const message = hasSubscription 
-          ? `Subscription active, but monthly credit limit reached. Purchase more credits to continue.`
+          ? `Subscription active, but monthly credit limit reached. Purchase more credits to continue.` 
           : `Insufficient credits. Need ${MELODY_COST} credits, have ${userCredits}. Purchase credits or subscribe to continue.`;
         return sendError(res, 402, message);
       }
 
       console.log(`🎹 User ${req.userId} generating melody - Credits: ${userCredits} - Subscription: ${user.subscriptionTier} - Payment: ${paymentMethod}`);
 
-      // Use MusicGen AI for REAL melody generation
-=======
-      // Handle both old and new parameter formats
-      const { genre, mood, key, scale, style, complexity, musicalParams } = req.body;
-      
-      // Extract parameters with fallbacks
-      const finalKey = key || musicalParams?.key || 'C';
-      const finalScale = scale || 'C Major';
-      const finalStyle = style || mood || 'melodic';
-      const finalGenre = genre || 'pop';
-      const finalComplexity = complexity || 'medium';
-
       // Use MusicGen via Replicate for melody generation
->>>>>>> 6f5ad6fd
       const token = process.env.REPLICATE_API_TOKEN;
       if (!token) {
         return sendError(res, 500, "REPLICATE_API_TOKEN not configured");
@@ -525,7 +520,7 @@
       // Poll for result with timeout
       let result = prediction;
       let attempts = 0;
-      const maxAttempts = 120; // 2 minutes max
+      const maxAttempts = 120;
 
       while ((result.status === "starting" || result.status === "processing") && attempts < maxAttempts) {
         await new Promise(resolve => setTimeout(resolve, 1000));
@@ -534,7 +529,7 @@
         });
         result = await statusResponse.json();
         attempts++;
-        
+
         if (attempts % 10 === 0) {
           console.log(`⏳ Still generating... (${attempts}s) - Status: ${result.status}`);
         }
@@ -543,7 +538,6 @@
       console.log(`✅ Generation complete - Status: ${result.status}`);
 
       if (result.status === "succeeded" && result.output) {
-<<<<<<< HEAD
         // Only deduct credits if payment method was credits (not subscription)
         let remainingCredits = userCredits;
         if (paymentMethod === 'credits') {
@@ -551,31 +545,14 @@
           remainingCredits = Math.max(0, userCredits - MELODY_COST);
         }
 
-        // Generate MIDI notes for the piano roll based on key and mood
+        // Generate MIDI notes for the piano roll
         const generatedNotes = generateMelodyNotes(key || 'C major', mood || 'melodic', genre || 'pop');
-=======
-        // Generate note data from the audio URL
-        const notes = [
-          { note: "C", octave: 4, duration: 0.5, time: 0, velocity: 0.8 },
-          { note: "E", octave: 4, duration: 0.5, time: 0.5, velocity: 0.8 },
-          { note: "G", octave: 4, duration: 0.5, time: 1, velocity: 0.8 },
-          { note: "A", octave: 4, duration: 0.5, time: 1.5, velocity: 0.8 },
-          { note: "C", octave: 5, duration: 1, time: 2, velocity: 0.8 }
-        ];
->>>>>>> 6f5ad6fd
 
         res.json({
           success: true,
           data: {
-            notes: notes,
             audioUrl: result.output,
-<<<<<<< HEAD
             notes: generatedNotes,
-            key: key || 'C major',
-            genre: genre || 'pop',
-            mood: mood || 'melodic',
-            provider: 'MusicGen AI'
-=======
             bpm: 120,
             timeSignature: "4/4",
             key: finalKey,
@@ -584,7 +561,6 @@
             style: finalStyle,
             complexity: finalComplexity,
             provider: 'MusicGen (Replicate)'
->>>>>>> 6f5ad6fd
           },
           message: "Melody generated successfully",
           paymentMethod,
